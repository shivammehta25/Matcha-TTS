--- conflicted
+++ resolved
@@ -108,8 +108,9 @@
     text = convert_to_ascii(text)
     text = lowercase(text)
     text = expand_abbreviations(text)
-<<<<<<< HEAD
     phonemes = global_phonemizers["english_cleaners2"].phonemize([text], strip=True, njobs=1)[0]
+    # Added in some cases espeak is not removing brackets
+    phonemes = remove_brackets(phonemes)
     phonemes = collapse_whitespace(phonemes)
     return phonemes
 
@@ -128,6 +129,8 @@
     # symbols doesn't contain the combining tilde, so replace it with the closest unused character
     # (because the nasal component of Polish "nasal vowels" is 'w', but that's used)
     phonemes = phonemes.replace("\u0303", "ʷ")
+    # Added in some cases espeak is not removing brackets
+    phonemes = remove_brackets(phonemes)
     phonemes = collapse_whitespace(phonemes)
     return phonemes
 
@@ -143,11 +146,8 @@
             logger=critical_logger,
         )
     phonemes = global_phonemizers["hungarian_cleaners"].phonemize([text], strip=True, njobs=1)[0]
-=======
-    phonemes = global_phonemizer.phonemize([text], strip=True, njobs=1)[0]
     # Added in some cases espeak is not removing brackets
     phonemes = remove_brackets(phonemes)
->>>>>>> 354f5dc6
     phonemes = collapse_whitespace(phonemes)
     return phonemes
 
