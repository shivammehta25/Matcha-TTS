--- conflicted
+++ resolved
@@ -175,12 +175,9 @@
         text, cleaned_text = self.get_text(text, add_blank=self.add_blank)
         mel = self.get_mel(filepath)
 
-<<<<<<< HEAD
-        return {"x": text, "y": mel, "spk": spk, "filepath": filepath}
-=======
         durations = self.get_durations(filepath, text) if self.load_durations else None
 
-        return {"x": text, "y": mel, "spk": spk, "filepath": filepath, "x_text": cleaned_text, "durations": durations}
+        return {"x": text, "y": mel, "spk": spk, "filepath": filepath, "filepath": filepath, "x_text": cleaned_text, "durations": durations}
 
     def get_durations(self, filepath, text):
         filepath = Path(filepath)
@@ -198,7 +195,6 @@
         assert len(durs) == len(text), f"Length of durations {len(durs)} and text {len(text)} do not match"
 
         return durs
->>>>>>> 362ba2dc
 
     def get_mel(self, filepath):
         audio, sr = ta.load(filepath)
@@ -249,11 +245,7 @@
 
         y_lengths, x_lengths = [], []
         spks = []
-<<<<<<< HEAD
-        filepaths = []
-=======
         filepaths, x_texts = [], []
->>>>>>> 362ba2dc
         for i, item in enumerate(batch):
             y_, x_ = item["y"], item["x"]
             y_lengths.append(y_.shape[-1])
@@ -262,20 +254,14 @@
             x[i, : x_.shape[-1]] = x_
             spks.append(item["spk"])
             filepaths.append(item["filepath"])
-<<<<<<< HEAD
-=======
             x_texts.append(item["x_text"])
             if item["durations"] is not None:
                 durations[i, : item["durations"].shape[-1]] = item["durations"]
->>>>>>> 362ba2dc
 
         y_lengths = torch.tensor(y_lengths, dtype=torch.long)
         x_lengths = torch.tensor(x_lengths, dtype=torch.long)
         spks = torch.tensor(spks, dtype=torch.long) if self.n_spks > 1 else None
 
-<<<<<<< HEAD
-        return {"x": x, "x_lengths": x_lengths, "y": y, "y_lengths": y_lengths, "spks": spks, "filepaths": filepaths}
-=======
         return {
             "x": x,
             "x_lengths": x_lengths,
@@ -285,5 +271,4 @@
             "filepaths": filepaths,
             "x_texts": x_texts,
             "durations": durations if not torch.eq(durations, 0).all() else None,
-        }
->>>>>>> 362ba2dc
+        }